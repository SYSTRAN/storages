import os
import abc
import fcntl
import contextlib
import shutil
import logging

import six

LOGGER = logging.getLogger(__name__)

_META_SUBDIR = '.snw'


@contextlib.contextmanager
def lock(fname):
    if int(os.getenv('LOCK_FREE_STORAGE', '0')) == 1:
        yield
        return
    if fname.endswith('/'):
        fname = fname[:-1]
    dname, basename = os.path.split(fname)
    dname = os.path.join(dname, _META_SUBDIR)
    try:
        os.makedirs(dname)
    except OSError:
        pass
    lock_file = os.path.join(dname, '%s.lock' % basename)
    with open(lock_file, 'w') as f:
        fcntl.lockf(f, fcntl.LOCK_EX)
        yield
        fcntl.lockf(f, fcntl.LOCK_UN)


@six.add_metaclass(abc.ABCMeta)
class Storage(object):
    """Abstract class for storage implementations."""

    def __init__(self, storage_id):
        self._storage_id = storage_id

    # Non conventional storage might need to override these.
    def join(self, path, *paths):
        """Build a path respecting storage prefix
        """
        return os.path.join(path, *paths)

    def split(self, path):
        """Split a path
        """
        return os.path.split(path)

    @abc.abstractmethod
    def _check_existing_file(self, remote_path, local_path):
        """Check if remote file already exists locally. Storage specific method."""
        return False

    @abc.abstractmethod
    def _get_file_safe(self, remote_path, local_path):
        """Get a file from a qualified remote_path to a local_path safely
        """
        raise NotImplementedError()

    def _get_checksum_file(self, local_path):
        """return checksum sum used by storage or None
        """
        return None

    def _sync_file(self, remote_path, local_path):
        if os.path.isdir(local_path):
            local_path = os.path.join(local_path, os.path.basename(remote_path))
        else:
            local_dir, basename = os.path.split(local_path)
            if not basename:
                local_path = os.path.join(local_dir, os.path.basename(remote_path))
        if self._check_existing_file(remote_path, local_path):
            return
        LOGGER.info('Downloading %s to %s', remote_path, local_path)
        with lock(local_path):
            self._get_file_safe(remote_path, local_path)

    def get(self, remote_path, local_path, directory=False, check_integrity_fn=None):
        """Get a file or a directory from a storage to a local file
        """

        # TODO: try to avoid this check which is to handle resource stored in
        # the storage cache but not pushed (e.g. preprocess models)
        try:
            if not self.exists(remote_path):
                if os.path.exists(local_path):
                    LOGGER.warning(
                        '%s does not exist on the remote but %s exists locally, continuing',
                        remote_path, local_path)
                else:
                    LOGGER.warning('%s does not exist on the remote', remote_path)
                return
        except NotImplementedError:
            pass

        if directory is False:
            directory = self.isdir(remote_path)

<<<<<<< HEAD
        if directory:
            if not os.path.isdir(local_path):
                os.makedirs(local_path)
            with lock(local_path):
                allfiles = {}
                for root, _, files in os.walk(local_path):
                    if os.path.basename(root) == _META_SUBDIR:
                        continue
                    for f in files:
                        allfiles[os.path.join(root, f)] = 1

                list_remote_files = self.listdir(remote_path, recursive=True)
                for f in list_remote_files:
                    internal_path = self._internal_path(f)
                    norm_path = os.path.normpath(remote_path)
                    assert internal_path.startswith(norm_path)
                    subpath = internal_path[len(norm_path) + 1:]
                    path = os.path.join(local_path, subpath)
                    if f.endswith('/'):
                        if not os.path.isdir(path):
                            os.makedirs(path)
                    else:
                        dir_path = os.path.dirname(path)
                        if not os.path.isdir(dir_path):
                            os.makedirs(dir_path)
                        if list_remote_files[f].get('alias_names'):
                            for extra_filename in list_remote_files[f].get('alias_names'):
                                extra_internal_path = self._internal_path(extra_filename)
                                assert extra_internal_path.startswith(norm_path)
                                extra_subpath = extra_internal_path[len(norm_path) + 1:]
                                extra_path = os.path.join(local_path, extra_subpath)
                                if extra_path in allfiles:
                                    del allfiles[extra_path]
                                    checksum_file = self._get_checksum_file(extra_path)
                                    if checksum_file is not None and checksum_file in allfiles:
                                        del allfiles[checksum_file]
                        else:
                            if path in allfiles:
                                del allfiles[path]
                                checksum_file = self._get_checksum_file(path)
                                if checksum_file is not None and checksum_file in allfiles:
                                    del allfiles[checksum_file]
                        self._sync_file(internal_path, path)
                for f in allfiles:
                    os.remove(f)
                if check_integrity_fn is not None and not check_integrity_fn(local_path):
                    try:
                        shutil.rmtree(local_path)
                    except EnvironmentError:
                        pass
                    raise RuntimeError('integrity check failed on %s' % local_path)
        else:
=======
        if not directory:
>>>>>>> 745f6f6e
            self._sync_file(remote_path, local_path)
            return

        if not os.path.isdir(local_path):
            os.makedirs(local_path)
        with lock(local_path):
            if check_integrity_fn is not None and check_integrity_fn(local_path, force=True):
                LOGGER.info('Integrity check is successful for local directory: %s', local_path)
                return
            LOGGER.info('Continue to synchronize : %s', local_path)
            allfiles = {}
            for root, dirs, files in os.walk(local_path):
                if os.path.basename(root) == _META_SUBDIR:
                    continue
                for f in files:
                    allfiles[os.path.join(root, f)] = 1

            list_remote_files = self.listdir(remote_path, recursive=True)
            for f in list_remote_files:
                internal_path = self._internal_path(f)
                norm_path = os.path.normpath(remote_path)
                assert internal_path.startswith(norm_path)
                subpath = internal_path[len(norm_path) + 1:]
                path = os.path.join(local_path, subpath)
                if f.endswith('/'):
                    if not os.path.isdir(path):
                        os.makedirs(path)
                else:
                    dir_path = os.path.dirname(path)
                    if not os.path.isdir(dir_path):
                        os.makedirs(dir_path)
                    if path in allfiles:
                        del allfiles[path]
                        checksum_file = self._get_checksum_file(path)
                        if checksum_file is not None and checksum_file in allfiles:
                            del allfiles[checksum_file]
                    self._sync_file(internal_path, path)
            for f in allfiles:
                os.remove(f)
            if check_integrity_fn is not None and not check_integrity_fn(local_path):
                try:
                    shutil.rmtree(local_path)
                except:
                    pass
                raise RuntimeError('integrity check failed on %s' % local_path)

    # @abc.abstractmethod
    def stream(self, remote_path, buffer_size=1024):
        """return a generator on a remote file
        """
        raise NotImplementedError()

    # @abc.abstractmethod
    def stream_corpus_manager(self, remote_id, remote_format, buffer_size=1024):
        """return a generator on a remote file for Corpus Manager storage
        """
        raise NotImplementedError()

    # @abc.abstractmethod
    def push_file(self, local_path, remote_path):
        """Push a local file on a remote storage path
        """
        raise NotImplementedError()

    def push(self, local_path, remote_path):
        """Push a file or directory on a remote storage
        """
        if os.path.isfile(local_path):
            if remote_path.endswith('/') or self.isdir(remote_path):
                remote_path = os.path.join(remote_path, os.path.basename(local_path))
            dirname = os.path.dirname(remote_path)
            self.mkdir(dirname)
            LOGGER.info('Uploading file %s to %s', local_path, remote_path)
            return self.push_file(local_path, remote_path)
        else:
            def push_rec(local_path, remote_path):
                files = os.listdir(local_path)
                for f in files:
                    if f.startswith("."):
                        continue
                    local_filepath = os.path.join(local_path, f)
                    remote_filepath = os.path.join(remote_path, f)
                    if os.path.isdir(local_filepath):
                        return push_rec(local_filepath, remote_filepath)
                    else:
                        return self.push(local_filepath, remote_filepath)

            return push_rec(local_path, remote_path)

    def push_corpus_manager(self, local_path, remote_path, corpus_id, user_data):
        """Push a file on a storage with only Corpus Manager storage
        """
        raise NotImplementedError()

    @abc.abstractmethod
    def mkdir(self, remote_path):
        """build a directory - might not be effective for some storages like S3
        """
        raise NotImplementedError()

    @abc.abstractmethod
    def listdir(self, remote_path, recursive=False, is_file=False):
        """Return a list with all files and directory in the remote directory
           The files have full path, directory ends with trailing /
        """
        raise NotImplementedError()

    # @abc.abstractmethod
    def _delete_single(self, remote_path, isdir):
        """Return a single file or directory
        """
        raise NotImplementedError()

    def delete(self, remote_path, recursive=False):
        """Delete a file or a directory from a storage
        """
        if self.isdir(remote_path):
            def rm_rec(path):
                files = self.listdir(remote_path=path)
                for f in files:
                    internal_path = self._internal_path(f)
                    if internal_path.endswith('/') and internal_path != path:
                        rm_rec(internal_path)
                    else:
                        self._delete_single(internal_path, False)
                self._delete_single(path, True)

            if not recursive:
                raise ValueError("non recursive delete can not delete directory")
            rm_rec(remote_path)
        else:
            self._delete_single(remote_path, False)

    def delete_corpus_manager(self, corpus_id):
        """Delete a file from Corpus Manager storage
        """
        raise NotImplementedError()

    @abc.abstractmethod
    def rename(self, old_remote_path, new_remote_path):
        """Delete a file or a directory from a storage
        """
        raise NotImplementedError()

    def stat(self, remote_path):
        """Returns statistics about a remote object
           returns False if object does not exist or dictionary with:
           - is_dir: BOOL
           - (optional) size: BYTES
           - (optional) last_modified: TIMESTAMP
        """
        raise NotImplementedError()

    @abc.abstractmethod
    def exists(self, remote_path):
        """Check if path is existing
        """
        raise NotImplementedError()

    @abc.abstractmethod
    def isdir(self, remote_path):
        """Check if path is a directory
        """
        raise NotImplementedError()

    @abc.abstractmethod
    def _internal_path(self, path):
        """convert a storage path into a path/key to the actual object in storage logic
        """
        raise NotImplementedError()

    def _external_path(self, path):
        """convert the internal path to the external user path
        """
        return path

    def search(self, remote_ids, request_search, nb_skip, nb_returns):
        """list corpus segments identified by corpus id
        """
        raise NotImplementedError()

    def seg_delete(self, corpus_id, seg_ids):
        """Delete segments identified by id
        """
        raise NotImplementedError()

    def seg_modify(self, corpus_id, seg_id, tgt_id, tgt_seg, src_seg):
        """Modify segments identified by id
        """
        raise NotImplementedError()

    def seg_add(self, corpus_id, segments):
        """Delete segments identified by id
        """
        raise NotImplementedError()<|MERGE_RESOLUTION|>--- conflicted
+++ resolved
@@ -100,62 +100,7 @@
         if directory is False:
             directory = self.isdir(remote_path)
 
-<<<<<<< HEAD
-        if directory:
-            if not os.path.isdir(local_path):
-                os.makedirs(local_path)
-            with lock(local_path):
-                allfiles = {}
-                for root, _, files in os.walk(local_path):
-                    if os.path.basename(root) == _META_SUBDIR:
-                        continue
-                    for f in files:
-                        allfiles[os.path.join(root, f)] = 1
-
-                list_remote_files = self.listdir(remote_path, recursive=True)
-                for f in list_remote_files:
-                    internal_path = self._internal_path(f)
-                    norm_path = os.path.normpath(remote_path)
-                    assert internal_path.startswith(norm_path)
-                    subpath = internal_path[len(norm_path) + 1:]
-                    path = os.path.join(local_path, subpath)
-                    if f.endswith('/'):
-                        if not os.path.isdir(path):
-                            os.makedirs(path)
-                    else:
-                        dir_path = os.path.dirname(path)
-                        if not os.path.isdir(dir_path):
-                            os.makedirs(dir_path)
-                        if list_remote_files[f].get('alias_names'):
-                            for extra_filename in list_remote_files[f].get('alias_names'):
-                                extra_internal_path = self._internal_path(extra_filename)
-                                assert extra_internal_path.startswith(norm_path)
-                                extra_subpath = extra_internal_path[len(norm_path) + 1:]
-                                extra_path = os.path.join(local_path, extra_subpath)
-                                if extra_path in allfiles:
-                                    del allfiles[extra_path]
-                                    checksum_file = self._get_checksum_file(extra_path)
-                                    if checksum_file is not None and checksum_file in allfiles:
-                                        del allfiles[checksum_file]
-                        else:
-                            if path in allfiles:
-                                del allfiles[path]
-                                checksum_file = self._get_checksum_file(path)
-                                if checksum_file is not None and checksum_file in allfiles:
-                                    del allfiles[checksum_file]
-                        self._sync_file(internal_path, path)
-                for f in allfiles:
-                    os.remove(f)
-                if check_integrity_fn is not None and not check_integrity_fn(local_path):
-                    try:
-                        shutil.rmtree(local_path)
-                    except EnvironmentError:
-                        pass
-                    raise RuntimeError('integrity check failed on %s' % local_path)
-        else:
-=======
         if not directory:
->>>>>>> 745f6f6e
             self._sync_file(remote_path, local_path)
             return
 
@@ -187,11 +132,23 @@
                     dir_path = os.path.dirname(path)
                     if not os.path.isdir(dir_path):
                         os.makedirs(dir_path)
-                    if path in allfiles:
-                        del allfiles[path]
-                        checksum_file = self._get_checksum_file(path)
-                        if checksum_file is not None and checksum_file in allfiles:
-                            del allfiles[checksum_file]
+                    if list_remote_files[f].get('alias_names'):
+                        for extra_filename in list_remote_files[f].get('alias_names'):
+                            extra_internal_path = self._internal_path(extra_filename)
+                            assert extra_internal_path.startswith(norm_path)
+                            extra_subpath = extra_internal_path[len(norm_path) + 1:]
+                            extra_path = os.path.join(local_path, extra_subpath)
+                            if extra_path in allfiles:
+                                del allfiles[extra_path]
+                                checksum_file = self._get_checksum_file(extra_path)
+                                if checksum_file is not None and checksum_file in allfiles:
+                                    del allfiles[checksum_file]
+                    else:
+                        if path in allfiles:
+                            del allfiles[path]
+                            checksum_file = self._get_checksum_file(path)
+                            if checksum_file is not None and checksum_file in allfiles:
+                                del allfiles[checksum_file]
                     self._sync_file(internal_path, path)
             for f in allfiles:
                 os.remove(f)
@@ -202,19 +159,19 @@
                     pass
                 raise RuntimeError('integrity check failed on %s' % local_path)
 
-    # @abc.abstractmethod
+    @abc.abstractmethod
     def stream(self, remote_path, buffer_size=1024):
         """return a generator on a remote file
         """
         raise NotImplementedError()
 
-    # @abc.abstractmethod
+    @abc.abstractmethod
     def stream_corpus_manager(self, remote_id, remote_format, buffer_size=1024):
         """return a generator on a remote file for Corpus Manager storage
         """
         raise NotImplementedError()
 
-    # @abc.abstractmethod
+    @abc.abstractmethod
     def push_file(self, local_path, remote_path):
         """Push a local file on a remote storage path
         """
@@ -263,7 +220,7 @@
         """
         raise NotImplementedError()
 
-    # @abc.abstractmethod
+    @abc.abstractmethod
     def _delete_single(self, remote_path, isdir):
         """Return a single file or directory
         """
